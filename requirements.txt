--- conflicted
+++ resolved
@@ -1,9 +1,3 @@
-<<<<<<< HEAD
-prefect==3.4.1
-pydantic>2.0.0<3.0.0
-backoff>2.0.0
-=======
 pydantic >=2.0.0, <3.0.0
 backoff >=2.0.0, <3.0.0
-requests >=2.32.3, <3.0.0
->>>>>>> a1cec477
+requests >=2.32.3, <3.0.0